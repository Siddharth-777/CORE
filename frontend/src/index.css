:root {
  color: #0f172a;
<<<<<<< HEAD
  background-color: #f7f7f5;
=======
  background-color: #f8fafc;
>>>>>>> 48e5281c
  font-family: "Inter", system-ui, -apple-system, BlinkMacSystemFont, "Segoe UI", sans-serif;
  line-height: 1.5;
  font-weight: 400;
}

* {
  box-sizing: border-box;
  margin: 0;
  padding: 0;
}

body {
  min-height: 100vh;
<<<<<<< HEAD
  background: #f7f7f5;
  color: #0f172a;
}

button {
  font-family: inherit;
}

.page {
  min-height: 100vh;
  display: flex;
  flex-direction: column;
=======
  background: #f8fafc;
  color: #0f172a;
}

/* Layout framing */
.app-shell {
  min-height: 100vh;
  display: flex;
  flex-direction: column;
  background: #f8fafc;
>>>>>>> 48e5281c
}

.topbar {
  display: flex;
  align-items: center;
  justify-content: space-between;
  padding: 16px 24px;
  border-bottom: 1px solid #e5e7eb;
  background: #ffffff;
  position: sticky;
  top: 0;
  z-index: 10;
  box-shadow: 0 8px 20px rgba(15, 23, 42, 0.04);
}

button {
  font-family: inherit;
}

.shell-header-inner {
  display: flex;
  align-items: center;
  justify-content: space-between;
  width: 100%;
  max-width: 1300px;
  margin: 0 auto;
}

.brand {
  display: flex;
  align-items: center;
  gap: 10px;
  font-weight: 700;
  font-size: 16px;
}

.brand-mark {
  width: 12px;
  height: 12px;
  border-radius: 50%;
  background: linear-gradient(135deg, #0f172a, #1f2937);
  display: inline-block;
}

.topbar-actions {
  display: flex;
  gap: 12px;
}

.primary-button,
.ghost-button,
.link-button,
.upload-button,
.file-action-button,
.chat-send-button {
  cursor: pointer;
  transition: all 0.2s ease;
}

.primary-button {
  background: #0f172a;
  color: #ffffff;
  border: none;
  border-radius: 10px;
  padding: 9px 16px;
  font-weight: 700;
  font-size: 14px;
}

.primary-button:disabled {
  opacity: 0.6;
  cursor: not-allowed;
}

.ghost-button {
  background: transparent;
  border: 1px solid #e5e7eb;
  color: #0f172a;
  border-radius: 10px;
  padding: 9px 16px;
  font-weight: 600;
  font-size: 14px;
}

.ghost-button:disabled {
  opacity: 0.5;
  cursor: not-allowed;
}

<<<<<<< HEAD
.link-button {
  background: transparent;
  border: none;
  color: #0f172a;
  padding: 8px 10px;
=======
.shell-body {
  display: grid;
  grid-template-columns: 260px 1fr;
  min-height: calc(100vh - 60px);
  gap: 18px;
  padding: 18px 22px 26px;
  max-width: 1300px;
  width: 100%;
  margin: 0 auto;
  align-items: start;
}

.shell-sidebar {
  background: #ffffff;
  border: 1px solid #e5e7eb;
  padding: 18px 14px;
  display: flex;
  flex-direction: column;
  gap: 16px;
  border-radius: 16px;
  box-shadow: 0 6px 20px rgba(15, 23, 42, 0.04);
  position: sticky;
  top: 86px;
}

.sidebar-section {
  display: flex;
  flex-direction: column;
  gap: 8px;
}

.sidebar-label {
  font-size: 12px;
  letter-spacing: 0.08em;
  text-transform: uppercase;
  color: #94a3b8;
}

.sidebar-item {
  display: flex;
  align-items: center;
  gap: 10px;
  padding: 9px 12px;
  background: transparent;
  border: none;
  color: #0f172a;
  border-radius: 999px;
>>>>>>> 48e5281c
  font-weight: 600;
}

.content {
  width: 100%;
  max-width: 1200px;
  margin: 0 auto;
  padding: 28px 22px 40px;
  display: flex;
  flex-direction: column;
  gap: 18px;
}

.hero {
  background: #ffffff;
  border: 1px solid #e5e7eb;
  border-radius: 18px;
  padding: 22px;
  display: grid;
  grid-template-columns: 1.4fr 1fr;
  gap: 18px;
}

.hero-text h1 {
  font-size: 28px;
  margin: 8px 0;
}

<<<<<<< HEAD
.lede {
  color: #475569;
  max-width: 640px;
}

.hero-actions {
  display: flex;
  gap: 10px;
  margin-top: 12px;
  flex-wrap: wrap;
}

.hero-quicklist {
  display: grid;
  gap: 10px;
  align-content: start;
  background: #f9fafb;
  border: 1px solid #e5e7eb;
  border-radius: 14px;
  padding: 12px;
}

.quick-item {
  padding: 10px 12px;
  border-radius: 12px;
  background: #ffffff;
  border: 1px solid #eef1f5;
}

.quick-title {
  font-weight: 700;
  margin-bottom: 4px;
}

.muted {
  color: #64748b;
  font-size: 14px;
}

.eyebrow {
  font-size: 12px;
  font-weight: 700;
  color: #64748b;
  letter-spacing: 0.08em;
  text-transform: uppercase;
=======
.step-badge {
  width: 26px;
  height: 26px;
  border-radius: 50%;
  border: 1px solid #d7dce4;
  background: #fff;
  color: #0f172a;
  display: grid;
  place-items: center;
  font-weight: 700;
  font-size: 13px;
}

.sidebar-item--active .step-badge {
  background: rgba(255, 255, 255, 0.16);
  color: #ffffff;
  border-color: transparent;
}

.sidebar-icon {
  width: 10px;
  height: 10px;
  border-radius: 50%;
  border: 2px solid #cbd5e1;
}

.sidebar-icon--chat {
  border-color: #0f172a;
}

.sidebar-icon--settings {
  border-color: #6b7280;
}

.sidebar-icon--history {
  border-color: #cbd5e1;
}

.shell-main {
  padding: 0;
  overflow: auto;
  display: flex;
  flex-direction: column;
  gap: 14px;
>>>>>>> 48e5281c
}

.panel {
  background: #ffffff;
  border: 1px solid #e5e7eb;
<<<<<<< HEAD
  border-radius: 18px;
  padding: 18px;
  display: flex;
  flex-direction: column;
  gap: 12px;
=======
  border-radius: 16px;
  padding: 18px 20px;
  box-shadow: 0 6px 20px rgba(15, 23, 42, 0.04);
  margin-bottom: 16px;
>>>>>>> 48e5281c
}

.panel-heading {
  display: flex;
  align-items: center;
  justify-content: space-between;
  gap: 14px;
}

.panel-heading h2 {
  margin-top: 4px;
}

.status-chip {
  padding: 6px 12px;
  border-radius: 999px;
  font-size: 12px;
  font-weight: 700;
  border: 1px solid #e5e7eb;
  background: #f8fafc;
}

.status-chip--ready {
  background: #ecfdf3;
  color: #166534;
  border-color: #bbf7d0;
}

.status-chip--idle {
  color: #475569;
}

.status-chip--soft {
  background: #f1f5f9;
  color: #475569;
}

<<<<<<< HEAD
.upload-area {
  display: flex;
  flex-direction: column;
  gap: 12px;
=======
.upload-area,
.progress-section,
.detection-preview,
.chatbot-container,
.chatbot-inactive,
.settings-grid,
.card-grid {
  background: #ffffff;
  border: 1px solid #e5e7eb;
  border-radius: 16px;
  padding: 16px;
  box-shadow: 0 6px 20px rgba(15, 23, 42, 0.04);
>>>>>>> 48e5281c
}

.upload-zone {
  border: 1px dashed #cbd5e1;
  border-radius: 14px;
  padding: 24px;
  background: #f9fafb;
  display: flex;
  align-items: center;
  justify-content: space-between;
  gap: 14px;
}

.upload-zone--dragging {
  border-color: #0f172a;
  background: #eef2ff;
}

.upload-icon {
  width: 42px;
  height: 42px;
  border-radius: 10px;
  border: 1px solid #e5e7eb;
  background: linear-gradient(135deg, #f8fafc, #eef2f7);
}

.upload-copy h3 {
  font-size: 18px;
}

.upload-button {
  background: #0f172a;
  color: #ffffff;
  border: none;
  border-radius: 10px;
  padding: 10px 18px;
  font-weight: 700;
}

.uploaded-file-card {
  display: flex;
  align-items: center;
  justify-content: space-between;
<<<<<<< HEAD
  gap: 12px;
=======
  gap: 14px;
>>>>>>> 48e5281c
  flex-wrap: wrap;
}

.file-info {
  display: flex;
  align-items: center;
  gap: 10px;
}

.file-icon {
<<<<<<< HEAD
  width: 42px;
  height: 42px;
  border-radius: 10px;
  border: 1px solid #e5e7eb;
=======
  width: 44px;
  height: 44px;
  border-radius: 50%;
  border: 1px solid #d7dce4;
>>>>>>> 48e5281c
  display: grid;
  place-items: center;
}

.file-icon-pdf {
  width: 14px;
  height: 18px;
  border-radius: 3px;
  border: 2px solid #dc2626;
}

.file-details h3 {
  font-size: 16px;
}

.file-size {
  color: #94a3b8;
  font-size: 13px;
}

.file-actions {
  display: flex;
  gap: 10px;
}

.file-action-button {
  border: 1px solid #e5e7eb;
  background: #f8fafc;
  color: #0f172a;
  padding: 9px 14px;
  border-radius: 10px;
  font-weight: 700;
}

.file-action-button--primary {
  background: #0f172a;
  color: #ffffff;
  border-color: #0f172a;
}

.upload-error {
  margin-top: 6px;
  padding: 10px 12px;
  background: #fef2f2;
  color: #b91c1c;
  border: 1px solid #fecaca;
  border-radius: 10px;
  font-weight: 600;
}

.minimal-grid {
  gap: 16px;
}

.progress-pill {
  display: inline-flex;
  align-items: center;
  gap: 8px;
  background: #f1f5f9;
  border: 1px solid #e5e7eb;
  padding: 6px 10px;
  border-radius: 999px;
  color: #475569;
  font-weight: 600;
}

.progress-dot {
  width: 10px;
  height: 10px;
  border-radius: 50%;
  background: #0f172a;
}

.grid.two-col {
  display: grid;
  grid-template-columns: repeat(auto-fit, minmax(280px, 1fr));
  gap: 14px;
}

.preview-block {
  border: 1px solid #e5e7eb;
  border-radius: 14px;
  padding: 14px;
  display: flex;
  flex-direction: column;
  gap: 10px;
  background: #f9fafb;
}

.preview-header {
  display: flex;
  align-items: center;
  justify-content: space-between;
  gap: 12px;
}

.structure-box {
  border: 1px solid #e5e7eb;
  border-radius: 12px;
  padding: 10px;
  background: #ffffff;
  min-height: 180px;
  max-height: 320px;
  overflow-y: auto;
<<<<<<< HEAD
=======
  color: #0f172a;
}

.tree-item {
  padding: 6px 8px;
  border-radius: 10px;
  margin-bottom: 6px;
  background: #ffffff;
  border: 1px solid #e5e7eb;
}

.placeholder-text {
  color: #94a3b8;
}

.stats-grid {
  display: grid;
  gap: 12px;
  grid-template-columns: repeat(auto-fit, minmax(180px, 1fr));
>>>>>>> 48e5281c
}

.structure-row {
  padding: 8px 10px;
  border-bottom: 1px solid #eef1f5;
  color: #0f172a;
}

.structure-row:last-child {
  border-bottom: none;
}

.placeholder-text {
  color: #94a3b8;
}

.chat-section {
  display: flex;
  flex-direction: column;
  gap: 10px;
}

.chat-placeholder {
  border: 1px dashed #d7dce4;
  border-radius: 12px;
  padding: 16px;
  background: #f9fafb;
}

.chat-window {
  border: 1px solid #e5e7eb;
  border-radius: 12px;
  background: #f9fafb;
  min-height: 180px;
  display: flex;
  flex-direction: column;
}

.chat-messages {
  padding: 12px;
  display: flex;
  flex-direction: column;
  gap: 10px;
  max-height: 280px;
  overflow-y: auto;
}

.chat-message {
  display: flex;
}

.chat-message--user {
  justify-content: flex-end;
}

.chat-bubble {
  background: #ffffff;
  border: 1px solid #e5e7eb;
  border-radius: 12px;
  padding: 10px 12px;
  max-width: 80%;
  box-shadow: 0 6px 16px rgba(15, 23, 42, 0.04);
}

.chat-message--user .chat-bubble {
  background: #0f172a;
  color: #ffffff;
  border-color: #0f172a;
}

.references {
  margin-top: 8px;
  padding-top: 8px;
  border-top: 1px solid #e5e7eb;
}

.references-title {
  font-weight: 700;
  margin-bottom: 6px;
}

.chat-input-container {
  display: flex;
  gap: 10px;
  align-items: center;
}

.chat-input {
  flex: 1;
  padding: 12px;
  border-radius: 10px;
  border: 1px solid #e5e7eb;
  background: #ffffff;
}

.chat-send-button {
  border: 1px solid #0f172a;
  background: #0f172a;
  color: #ffffff;
  border-radius: 10px;
  padding: 10px 14px;
  font-weight: 700;
}

.principles-grid {
  display: grid;
  grid-template-columns: repeat(auto-fit, minmax(240px, 1fr));
<<<<<<< HEAD
  gap: 12px;
}

.principle {
  padding: 14px;
  border: 1px solid #e5e7eb;
  border-radius: 12px;
  background: #f9fafb;
}

@media (max-width: 960px) {
  .hero {
=======
}

.setting-card {
  border: 1px solid #e5e7eb;
  border-radius: 12px;
  padding: 12px;
  background: #f8fafc;
}

.slider-container {
  margin-top: 8px;
}

.slider {
  width: 100%;
}

.slider-labels {
  display: flex;
  justify-content: space-between;
  color: #94a3b8;
  font-size: 13px;
}

.radio-group {
  display: grid;
  gap: 8px;
  margin-top: 10px;
}

.radio-option {
  display: flex;
  align-items: center;
  gap: 8px;
  color: #0f172a;
}


.card-grid {
  display: grid;
  gap: 14px;
  grid-template-columns: repeat(auto-fit, minmax(260px, 1fr));
}

.card {
  border: 1px solid #e5e7eb;
  border-radius: 14px;
  padding: 14px;
  background: #ffffff;
  box-shadow: 0 4px 14px rgba(15, 23, 42, 0.04);
}

.card-large {
  grid-column: span 2;
  border: 1px solid #e5e7eb;
  border-radius: 16px;
  padding: 18px;
  background: linear-gradient(180deg, #ffffff 0%, #f8fafc 100%);
  box-shadow: 0 6px 18px rgba(15, 23, 42, 0.04);
}

.card-header h2 {
  font-size: 18px;
}

.card-description {
  color: #475569;
  margin-top: 8px;
}

.requirements-section {
  margin-top: 10px;
}

.requirements-title {
  font-size: 15px;
  font-weight: 700;
}

.requirements-list {
  margin-top: 6px;
  padding-left: 18px;
  color: #475569;
}

.card-feature {
  display: grid;
  gap: 8px;
  align-content: start;
}

.feature-list {
  display: grid;
  gap: 6px;
  color: #475569;
  padding-left: 16px;
}

.eyebrow-muted {
  color: #94a3b8;
}

@media (max-width: 1100px) {
  .shell-body {
>>>>>>> 48e5281c
    grid-template-columns: 1fr;
    padding: 14px 16px 22px;
    max-width: none;
  }

<<<<<<< HEAD
  .panel-heading {
    flex-direction: column;
    align-items: flex-start;
=======
  .shell-sidebar {
    flex-direction: row;
    flex-wrap: wrap;
    gap: 10px;
    position: static;
  }

  .shell-main {
    padding: 0;
  }

  .card-grid {
    grid-template-columns: 1fr;
>>>>>>> 48e5281c
  }
}<|MERGE_RESOLUTION|>--- conflicted
+++ resolved
@@ -1,10 +1,6 @@
 :root {
   color: #0f172a;
-<<<<<<< HEAD
   background-color: #f7f7f5;
-=======
-  background-color: #f8fafc;
->>>>>>> 48e5281c
   font-family: "Inter", system-ui, -apple-system, BlinkMacSystemFont, "Segoe UI", sans-serif;
   line-height: 1.5;
   font-weight: 400;
@@ -18,7 +14,6 @@
 
 body {
   min-height: 100vh;
-<<<<<<< HEAD
   background: #f7f7f5;
   color: #0f172a;
 }
@@ -31,18 +26,6 @@
   min-height: 100vh;
   display: flex;
   flex-direction: column;
-=======
-  background: #f8fafc;
-  color: #0f172a;
-}
-
-/* Layout framing */
-.app-shell {
-  min-height: 100vh;
-  display: flex;
-  flex-direction: column;
-  background: #f8fafc;
->>>>>>> 48e5281c
 }
 
 .topbar {
@@ -132,61 +115,11 @@
   cursor: not-allowed;
 }
 
-<<<<<<< HEAD
 .link-button {
   background: transparent;
   border: none;
   color: #0f172a;
   padding: 8px 10px;
-=======
-.shell-body {
-  display: grid;
-  grid-template-columns: 260px 1fr;
-  min-height: calc(100vh - 60px);
-  gap: 18px;
-  padding: 18px 22px 26px;
-  max-width: 1300px;
-  width: 100%;
-  margin: 0 auto;
-  align-items: start;
-}
-
-.shell-sidebar {
-  background: #ffffff;
-  border: 1px solid #e5e7eb;
-  padding: 18px 14px;
-  display: flex;
-  flex-direction: column;
-  gap: 16px;
-  border-radius: 16px;
-  box-shadow: 0 6px 20px rgba(15, 23, 42, 0.04);
-  position: sticky;
-  top: 86px;
-}
-
-.sidebar-section {
-  display: flex;
-  flex-direction: column;
-  gap: 8px;
-}
-
-.sidebar-label {
-  font-size: 12px;
-  letter-spacing: 0.08em;
-  text-transform: uppercase;
-  color: #94a3b8;
-}
-
-.sidebar-item {
-  display: flex;
-  align-items: center;
-  gap: 10px;
-  padding: 9px 12px;
-  background: transparent;
-  border: none;
-  color: #0f172a;
-  border-radius: 999px;
->>>>>>> 48e5281c
   font-weight: 600;
 }
 
@@ -215,7 +148,6 @@
   margin: 8px 0;
 }
 
-<<<<<<< HEAD
 .lede {
   color: #475569;
   max-width: 640px;
@@ -261,69 +193,16 @@
   color: #64748b;
   letter-spacing: 0.08em;
   text-transform: uppercase;
-=======
-.step-badge {
-  width: 26px;
-  height: 26px;
-  border-radius: 50%;
-  border: 1px solid #d7dce4;
-  background: #fff;
-  color: #0f172a;
-  display: grid;
-  place-items: center;
-  font-weight: 700;
-  font-size: 13px;
-}
-
-.sidebar-item--active .step-badge {
-  background: rgba(255, 255, 255, 0.16);
-  color: #ffffff;
-  border-color: transparent;
-}
-
-.sidebar-icon {
-  width: 10px;
-  height: 10px;
-  border-radius: 50%;
-  border: 2px solid #cbd5e1;
-}
-
-.sidebar-icon--chat {
-  border-color: #0f172a;
-}
-
-.sidebar-icon--settings {
-  border-color: #6b7280;
-}
-
-.sidebar-icon--history {
-  border-color: #cbd5e1;
-}
-
-.shell-main {
-  padding: 0;
-  overflow: auto;
-  display: flex;
-  flex-direction: column;
-  gap: 14px;
->>>>>>> 48e5281c
 }
 
 .panel {
   background: #ffffff;
   border: 1px solid #e5e7eb;
-<<<<<<< HEAD
   border-radius: 18px;
   padding: 18px;
   display: flex;
   flex-direction: column;
   gap: 12px;
-=======
-  border-radius: 16px;
-  padding: 18px 20px;
-  box-shadow: 0 6px 20px rgba(15, 23, 42, 0.04);
-  margin-bottom: 16px;
->>>>>>> 48e5281c
 }
 
 .panel-heading {
@@ -361,25 +240,10 @@
   color: #475569;
 }
 
-<<<<<<< HEAD
 .upload-area {
   display: flex;
   flex-direction: column;
   gap: 12px;
-=======
-.upload-area,
-.progress-section,
-.detection-preview,
-.chatbot-container,
-.chatbot-inactive,
-.settings-grid,
-.card-grid {
-  background: #ffffff;
-  border: 1px solid #e5e7eb;
-  border-radius: 16px;
-  padding: 16px;
-  box-shadow: 0 6px 20px rgba(15, 23, 42, 0.04);
->>>>>>> 48e5281c
 }
 
 .upload-zone {
@@ -423,11 +287,7 @@
   display: flex;
   align-items: center;
   justify-content: space-between;
-<<<<<<< HEAD
   gap: 12px;
-=======
-  gap: 14px;
->>>>>>> 48e5281c
   flex-wrap: wrap;
 }
 
@@ -438,17 +298,10 @@
 }
 
 .file-icon {
-<<<<<<< HEAD
   width: 42px;
   height: 42px;
   border-radius: 10px;
   border: 1px solid #e5e7eb;
-=======
-  width: 44px;
-  height: 44px;
-  border-radius: 50%;
-  border: 1px solid #d7dce4;
->>>>>>> 48e5281c
   display: grid;
   place-items: center;
 }
@@ -553,28 +406,6 @@
   min-height: 180px;
   max-height: 320px;
   overflow-y: auto;
-<<<<<<< HEAD
-=======
-  color: #0f172a;
-}
-
-.tree-item {
-  padding: 6px 8px;
-  border-radius: 10px;
-  margin-bottom: 6px;
-  background: #ffffff;
-  border: 1px solid #e5e7eb;
-}
-
-.placeholder-text {
-  color: #94a3b8;
-}
-
-.stats-grid {
-  display: grid;
-  gap: 12px;
-  grid-template-columns: repeat(auto-fit, minmax(180px, 1fr));
->>>>>>> 48e5281c
 }
 
 .structure-row {
@@ -682,7 +513,6 @@
 .principles-grid {
   display: grid;
   grid-template-columns: repeat(auto-fit, minmax(240px, 1fr));
-<<<<<<< HEAD
   gap: 12px;
 }
 
@@ -695,135 +525,13 @@
 
 @media (max-width: 960px) {
   .hero {
-=======
-}
-
-.setting-card {
-  border: 1px solid #e5e7eb;
-  border-radius: 12px;
-  padding: 12px;
-  background: #f8fafc;
-}
-
-.slider-container {
-  margin-top: 8px;
-}
-
-.slider {
-  width: 100%;
-}
-
-.slider-labels {
-  display: flex;
-  justify-content: space-between;
-  color: #94a3b8;
-  font-size: 13px;
-}
-
-.radio-group {
-  display: grid;
-  gap: 8px;
-  margin-top: 10px;
-}
-
-.radio-option {
-  display: flex;
-  align-items: center;
-  gap: 8px;
-  color: #0f172a;
-}
-
-
-.card-grid {
-  display: grid;
-  gap: 14px;
-  grid-template-columns: repeat(auto-fit, minmax(260px, 1fr));
-}
-
-.card {
-  border: 1px solid #e5e7eb;
-  border-radius: 14px;
-  padding: 14px;
-  background: #ffffff;
-  box-shadow: 0 4px 14px rgba(15, 23, 42, 0.04);
-}
-
-.card-large {
-  grid-column: span 2;
-  border: 1px solid #e5e7eb;
-  border-radius: 16px;
-  padding: 18px;
-  background: linear-gradient(180deg, #ffffff 0%, #f8fafc 100%);
-  box-shadow: 0 6px 18px rgba(15, 23, 42, 0.04);
-}
-
-.card-header h2 {
-  font-size: 18px;
-}
-
-.card-description {
-  color: #475569;
-  margin-top: 8px;
-}
-
-.requirements-section {
-  margin-top: 10px;
-}
-
-.requirements-title {
-  font-size: 15px;
-  font-weight: 700;
-}
-
-.requirements-list {
-  margin-top: 6px;
-  padding-left: 18px;
-  color: #475569;
-}
-
-.card-feature {
-  display: grid;
-  gap: 8px;
-  align-content: start;
-}
-
-.feature-list {
-  display: grid;
-  gap: 6px;
-  color: #475569;
-  padding-left: 16px;
-}
-
-.eyebrow-muted {
-  color: #94a3b8;
-}
-
-@media (max-width: 1100px) {
-  .shell-body {
->>>>>>> 48e5281c
     grid-template-columns: 1fr;
     padding: 14px 16px 22px;
     max-width: none;
   }
 
-<<<<<<< HEAD
   .panel-heading {
     flex-direction: column;
     align-items: flex-start;
-=======
-  .shell-sidebar {
-    flex-direction: row;
-    flex-wrap: wrap;
-    gap: 10px;
-    position: static;
-  }
-
-  .shell-main {
-    padding: 0;
-  }
-
-  .card-grid {
-    grid-template-columns: 1fr;
->>>>>>> 48e5281c
   }
 }