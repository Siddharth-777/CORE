--- conflicted
+++ resolved
@@ -9,11 +9,6 @@
 from collections import defaultdict
 import re
 import asyncio
-<<<<<<< HEAD
-=======
-import aiohttp
-from aiohttp import ClientError, ClientConnectorError
->>>>>>> 31f9b1f1
 import time
 import uuid
 import shutil
@@ -398,74 +393,11 @@
 
 @app.post("/hackrx/generate_video")
 async def generate_video(req: GenerateVideoRequest):
-<<<<<<< HEAD
     raise HTTPException(
         status_code=501,
         detail="Video generation coming soon. This endpoint is a placeholder.",
     )
 
-=======
-    if not FAL_API_KEY:
-        raise HTTPException(status_code=500, detail="FAL API key not set")
-
-    payload = {
-        "prompt": req.prompt,
-        "duration_seconds": 8,
-        "model": FAL_MODEL,
-    }
-
-    headers = {
-        "Authorization": f"Key {FAL_API_KEY}",
-        "Content-Type": "application/json",
-    }
-
-    try:
-        async with aiohttp.ClientSession(
-            timeout=aiohttp.ClientTimeout(total=30)
-        ) as session:
-            async with session.post(FAL_API_URL, json=payload, headers=headers) as resp:
-                body_text = await resp.text()
-                if resp.status >= 300:
-                    raise HTTPException(
-                        status_code=resp.status,
-                        detail=f"FAL API error: {body_text}",
-                    )
-
-                try:
-                    data = await resp.json()
-                except Exception:
-                    raise HTTPException(
-                        status_code=500, detail="Invalid response from FAL API"
-                    )
-    except asyncio.TimeoutError:
-        raise HTTPException(
-            status_code=504,
-            detail="Timed out waiting for FAL API. Please try again later.",
-        )
-    except ClientConnectorError:
-        raise HTTPException(
-            status_code=502,
-            detail="Unable to reach FAL API host. Check FAL_API_URL, network access, or DNS settings.",
-        )
-    except ClientError as exc:
-        raise HTTPException(
-            status_code=502,
-            detail=f"Network error talking to FAL API: {exc}",
-        )
-
-    video_url = (
-        data.get("video_url")
-        or data.get("url")
-        or data.get("output_url")
-        or data.get("result")
-    )
-
-    if not video_url:
-        raise HTTPException(status_code=500, detail="No video URL returned by FAL API")
-
-    return {"video_url": video_url, "job_id": data.get("id") or data.get("job_id")}
-
->>>>>>> 31f9b1f1
 
 # ---------------------------------------------------------
 # Original /hackrx/run (URL-based) endpoint
